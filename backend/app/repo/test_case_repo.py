--- conflicted
+++ resolved
@@ -176,17 +176,11 @@
         if search:
             # Search in test case name and description
             search_term = f"%{search}%"
-<<<<<<< HEAD
             search_filter = col(TestCase.test_name).ilike(search_term) | col(
                 TestCase.test_description
             ).ilike(search_term)
             filters.append(search_filter)  # type: ignore
-=======
-            search_filter = TestCase.test_name.ilike(search_term) | TestCase.test_description.ilike(
-                search_term
-            )
-            filters.append(search_filter)
->>>>>>> 2d2d70a1
+
 
         # Apply all filters
         if filters:
@@ -464,17 +458,10 @@
         if search:
             # Search in test case name and description
             search_term = f"%{search}%"
-<<<<<<< HEAD
             search_filter = col(TestCase.test_name).ilike(search_term) | col(
                 TestCase.test_description
             ).ilike(search_term)
             filters.append(search_filter)  # type: ignore
-=======
-            search_filter = TestCase.test_name.ilike(search_term) | TestCase.test_description.ilike(
-                search_term
-            )
-            filters.append(search_filter)
->>>>>>> 2d2d70a1
 
         # Apply all filters
         if filters:
